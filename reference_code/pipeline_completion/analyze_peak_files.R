###############################################################################
# Load and analyze peak files
################################################################################
# PURPOSE: Load and analyze peak files produced by pipeline test sequences
# Conclusion:
#   = {{fill}}
# USAGE: source("reference_code/pipeline_completion/analyze_peak_files.R")
# DEPENDENCIES: GenomicRanges, rtracklayer
# OUTPUT: {{fill}}
# AUTHOR: LEMR
# DATE: 2025-04-08
# DATE_V1_COMPLETE: {{fill}}
################################################################################
# Bootstrap phase
FUNCTION_FILENAMES <- c("logging", "script_control", "file_operations")
for (function_filename in FUNCTION_FILENAMES) {
    function_filepath <- sprintf("~/lab_utils/core_scripts/functions_for_%s.R", function_filename)
    normalized_path <- normalizePath(function_filepath)
    if (!file.exists(normalized_path)) {
        stop(sprintf("[FATAL] File with functions not found: %s", normalized_path))
    }
    source(normalized_path)
}

# Proceed if packages are installed. Can be disable.
REQUIRED_PACKAGES <- c("rtracklayer", "GenomicRanges", "Gviz")
check_required_packages(REQUIRED_PACKAGES, verbose = TRUE, skip_validation = FALSE)
################################################################################
# Setup genome and feature files
################################################################################
# Ensure supplementary files for plotting genome tracks are present
FILE_GENOME_DIRECTORY <- file.path(Sys.getenv("HOME"), "data", "REFGENS")
FILE_GENOME_PATTERN <- "S288C_refgenome.fna"
FILE_FEATURE_DIRECTORY <- file.path(Sys.getenv("HOME"), "data", "feature_files")
FILE_FEATURE_PATTERN <- "eaton_peaks"
stopifnot(
    "Genome directory not found" = dir.exists(FILE_GENOME_DIRECTORY),
    "Feature directory not found" = dir.exists(FILE_FEATURE_DIRECTORY)
)

# Load reference genome
REF_GENOME_FILE <- list.files(
    path = FILE_GENOME_DIRECTORY,
    pattern = FILE_GENOME_PATTERN,
    full.names = TRUE,
    recursive = TRUE
)[1]

if (length(REF_GENOME_FILE) == 0) {
    stop(sprintf("No reference genome files found matching pattern '%s' in: %s",
                FILE_GENOME_DIRECTORY,
                FILE_FEATURE_DIRECTORY))
}

if (!file.exists(REF_GENOME_FILE)) {
    stop(sprintf("Reference genome file not accessible: %s", REF_GENOME_FILE[1]))
}

REFERENCE_GENOME_DSS <- Biostrings::readDNAStringSet(REF_GENOME_FILE)

# Create chromosome range
CHROMOSOME_TO_PLOT <- 10
CHROMOSOME_WIDTH <- REFERENCE_GENOME_DSS[CHROMOSOME_TO_PLOT]@ranges@width
CHROMOSOME_ROMAN <- paste0("chr", utils::as.roman(CHROMOSOME_TO_PLOT))

GENOME_RANGE_TO_LOAD <- GenomicRanges::GRanges(
    seqnames = CHROMOSOME_ROMAN,
    ranges = IRanges::IRanges(start = 1, end = CHROMOSOME_WIDTH),
    strand = "*"
)

# Load feature file (annotation)
FEATURE_FILE <- list.files(
    path = FILE_FEATURE_DIRECTORY,
    pattern = FILE_FEATURE_PATTERN,
    full.names = TRUE
)[1]

if (length(FEATURE_FILE) == 0)
{
    warning(sprintf("No feature files found matching pattern '%s' in: %s",
                   FILE_FEATURE_PATTERN,
                   FILE_FEATURE_DIRECTORY))
}

if (!is.null(FEATURE_FILE))
{
    GENOME_FEATURES <- rtracklayer::import(FEATURE_FILE)
    # Convert to chrRoman format
    GenomeInfoDb::seqlevels(GENOME_FEATURES) <- paste0(
        "chr",
        utils::as.roman(gsub("chr", "", GenomeInfoDb::seqlevels(GENOME_FEATURES)))
    )
    # Fitler out the rest of the chromosomes
    # GENOME_FEATURES <- GENOME_FEATURES[seqnames(GENOME_FEATURES) == CHROMOSOME_ROMAN]
    #GENOME_FEATURES <- GenomeInfoDb::keepSeqlevels(GENOME_FEATURES, CHROMOSOME_ROMAN, pruning.mode = "coarse")
}

################################################################################
# Setup directories and file paths
################################################################################
CONTROL_SAMPLES <- list(
    "test" = "$HOME/data/241010Bel/alignment/processed_245018_sequence_to_S288C_sorted.bam",
    "input" = "$HOME/data/241010Bel/alignment/processed_245003_sequence_to_S288C_sorted.bam",
    "reference" = "$HOME/data/100303Bel/alignment/processed_034475_sequence_to_S288C_sorted.bam"
)

DATA_DIRECTORY <- file.path(Sys.getenv("HOME"), "data", "preprocessing_test")
SUPPORTED_FILE_TYPES <- c(
  FASTQ = "fastq",
  BAM = "bam",
  BIGWIG = "bw",
  NARROW_PEAK = "narrowPeak",
  BED = "bed",
  XLS = "xls",
  GAPPED_PEAK = "gappedPeak",
  BROAD_PEAK = "broadPeak"
)

# Preallocate list with file paths
file_paths_by_type <- setNames(vector("list", length(SUPPORTED_FILE_TYPES)), names(SUPPORTED_FILE_TYPES))

for (file_type in names(SUPPORTED_FILE_TYPES)) {
    extension <- SUPPORTED_FILE_TYPES[[file_type]]
    file_pattern <- paste0(".", extension, "$")
    message(sprintf("Searching for '%s' files (pattern: %s)...", file_type, file_pattern))

    found_files <- list.files(
        path = DATA_DIRECTORY,
        pattern = file_pattern,
        recursive = TRUE,
        full.names = TRUE,
        include.dirs = FALSE
    )

    if (length(found_files) == 0) {
        warning(sprintf("No files found for type: %s", file_type))
        next
    }

    message(sprintf("Found %s files for '%s' files ...", length(found_files), file_type))
    file_paths_by_type[[file_type]] <- found_files
}

# Remove empty entries if warnings are acceptable
# If no files are found, next assertion will stop
file_paths_by_type <- Filter(length, file_paths_by_type)

if (length(file_paths_by_type) == 0) {
    stop("No valid files found in directory: ", DATA_DIRECTORY)
}

################################################################################
# Load and process peak files
################################################################################
# Setup
PEAK_EXTENSIONS <- c("NARROW_PEAK", "BED", "XLS", "GAPPED_PEAK", "BROAD_PEAK")
PEAK_FILES <- file_paths_by_type[PEAK_EXTENSIONS]

if (length(PEAK_FILES) == 0) {
    stop("No peak files found.")
}

PEAK_PARAMETER_TEST_COLUMNS <- c(
  "sample_type",      # input, reference, test
  "alignment_processing", # deduped, raw, shifted
  "peak_calling_mode",        # auto, narrow, broad
  "significance_metric",  # X4: "p" (p-value), "q" (q-value)
  "input_control_type",  # X5: "noInput", "withInput"
  "output_category",    # X6: "peaks" (constant)
  "peak_detail_level",   # V7: "peaks", "summits"
  "file_paths"
)

EXPECTED_NUM_UNDERSCORES <- 6
NUMBER_OF_FILES <- length(unlist(PEAK_FILES))
# Load PEAK_FILE_COLUMNS variable
source(normalizePath("~/lab_utils/core_scripts/peak_file_columns_by_type.R"))
stopifnot("Problem loading PEAK_FILE_COLUMNS variable from R file." = exists("PEAK_FILE_COLUMNS"))
EXTENSIONS_TO_REMOVE <- paste0(".", SUPPORTED_FILE_TYPES)
filenames <- basename(unlist(PEAK_FILES))

# Process the file path names to extract metadata
# Prepare regex pattern
escaped_extensions <- gsub(".", "\\.", EXTENSIONS_TO_REMOVE, fixed = TRUE)
sorted_extensions <- escaped_extensions[order(nchar(escaped_extensions), decreasing = TRUE)]
extension_pattern <- paste0("(", paste(sorted_extensions, collapse = "|"), ")$")
# Single vectorized operation to remove extensions
filenames_without_extension <- sub(extension_pattern, "", filenames)
split_metadata <- strsplit(filenames_without_extension, split = "_")

underscore_counts <- lengths(gregexpr("_", filenames_without_extension))
NUMBER_OF_COLUMNS <- length(PEAK_PARAMETER_TEST_COLUMNS)
if (length(unique(underscore_counts)) != 1 || unique(underscore_counts) != EXPECTED_NUM_UNDERSCORES) {
  stop("Filenames must contain exactly ", EXPECTED_NUM_UNDERSCORES, " underscores.")
}

# Preallocation
# Dataframe construction using extracted metadata
peak_metadata_df <- data.frame(
  matrix(NA, nrow = NUMBER_OF_FILES, ncol = NUMBER_OF_COLUMNS )
)

for (row_index in seq_len(nrow(peak_metadata_df))) {
    peak_metadata_df[row_index, 1:length(split_metadata[[row_index]])] <- split_metadata[[row_index]]
}

colnames(peak_metadata_df) <- PEAK_PARAMETER_TEST_COLUMNS
peak_metadata_df$file_paths <- unlist(PEAK_FILES)

# Assertions
stopifnot(
    "No samples are NA." = !any(is.na(peak_metadata_df$sample)),
    "Metadata has expected dimensions." =
        nrow(peak_metadata_df) == NUMBER_OF_FILES &&
        ncol(peak_metadata_df) == NUMBER_OF_COLUMNS,
    "No duplicate samples." = !any(duplicated(peak_metadata_df))
)

# Add factor levels to metadata frame and define unique categories
# Convert all columns to factors
peak_metadata_df[] <- lapply(peak_metadata_df, as.factor)

# Define factor levels for each column (customize as needed)
COLUMN_LEVELS <- list(
  sample_group = c("input", "reference", "test"),
  alignment_processing = c("raw", "deduped", "shifted"),
  peak_calling_mode = c("narrow", "broad", "auto"),
  significance_metric = c("p", "q"),
  input_control_type = c("noInput", "withInput"),
  output_category = "peaks",  # Single level since constant
  peak_detail_level = c("peaks", "summits")
)
# Bed format extra columns
extraCols_narrowPeak <- c(signalValue = "numeric", pValue = "numeric",
                          qValue = "numeric", peak = "integer")

##################################################################################
# MAIN
##################################################################################
# Create list of unique categories automatically
UNIQUE_METADATA_CATEGORIES <- lapply(colnames(peak_metadata_df), function(col_name) {
  unique(peak_metadata_df[[col_name]])
})

# Name the list elements using the column names
names(UNIQUE_METADATA_CATEGORIES) <- colnames(peak_metadata_df)

#---------------------------------------------
# Verify the unique categories
#---------------------------------------------
# Handle the sample and bam_processing combinations
# Non-printing character to avoid collision
METADATA_COLUMN_SEPARATOR <-  "\x01"
#
## Create the keys to perform subsetting
is_not_file_path_column <- !grepl(pattern = "file_paths", x = names(peak_metadata_df))
METADATA_CHARACTER_VECTORS <- lapply(peak_metadata_df[, is_not_file_path_column], as.character)
METADATA_JOINED_KEYS <- do.call(paste, c(METADATA_CHARACTER_VECTORS, sep = METADATA_COLUMN_SEPARATOR))
message(sprintf("Number of unique metadata keys: %s", length(unique(METADATA_JOINED_KEYS))))

is_not_xls_file <- !grepl(pattern = "\\.xls$", x = peak_metadata_df$file_paths)
message(sprintf("Number of files after filtering out xls files: %s", nrow(peak_metadata_df[is_not_xls_file, ])))

# Filter out xls data for now
peak_metadata_df <- peak_metadata_df[is_not_xls_file, ]

# Create output directory if it doesn't exist
PLOT_OUTPUT_DIR <- file.path(Sys.getenv("HOME"), "data", "preprocessing_test", "plots")
dir.create(PLOT_OUTPUT_DIR, showWarnings = FALSE, recursive = TRUE)

# --- Configuration ---
MIN_ROW_COUNT <- 1
MAX_ROW_COUNT <- nrow(peak_metadata_df)
ANALYSIS_COLUMNS <- c("number_of_peaks", "peak_width_distribution", "overlap_with_eaton")

DEBUG_MODE <- TRUE
RESULTS <- data.frame(
  matrix(NA, nrow = MAX_ROW_COUNT, ncol = length(ANALYSIS_COLUMNS) )
)

message(sprintf("Starting processing for %d records...", MAX_ROW_COUNT))
for (row_index in seq_len(MAX_ROW_COUNT)) {
  # Pre-loop validation
  stopifnot(
    row_index >= MIN_ROW_COUNT,
    row_index <= MAX_ROW_COUNT
  )
  # Add a small separator for clarity in logs
  message("--------------------")
  message(sprintf("Processing row %d/%d", row_index, MAX_ROW_COUNT))

  # 1. Extract the current row's data
  current_metadata <- peak_metadata_df[row_index, ]
  if (DEBUG_MODE) {
    message("Row Details:")
    invisible(lapply(names(current_metadata), function(column_name) {
        column_data <- current_metadata[[column_name]]
       message(sprintf("| %s: %s - %s", column_name, column_data, typeof(column_data)))
    }))
  }

  # Extract only needed columns
  #"sample_type",      # input, reference, test
  #"alignment_processing", # deduped, raw, shifted
  #"peak_calling_mode",        # auto, narrow, broad
  #"significance_metric",  # X4: "p" (p-value), "q" (q-value)
  #"input_control_type",  # X5: "noInput", "withInput"
  #"output_category",    # X6: "peaks" (constant)
  #"peak_detail_level",   # V7: "peaks", "summits"
  #"file_paths"
  # --- Load bed file data ---
  bed_file_path <- as.character(current_metadata$file_paths)
  stopifnot(
    "Expect only one file path in bed_file_path every iteration." = length(bed_file_path) == 1,
    "bed_file_path variable is empty." = nzchar(bed_file_path),
    "bed_file_path variable for current metadata does not exist." = file.exists(bed_file_path)
  )

  file_ext <- tools::file_ext(bed_file_path)
  format_key <- toupper(file_ext)
<<<<<<< HEAD
  SUPPORTED_FORMATS <- paste(tolower(names(PEAK_FILE_COLUMNS))
=======
  SUPPORTED_FORMATS <- paste(tolower(names(PEAK_FILE_COLUMNS)))
>>>>>>> a8b6d4c8

  # Check if we have a definition for this file type
  if (!format_key %in% names(PEAK_FILE_COLUMNS)) {
    stop(paste0("Unsupported file format: ", file_ext,
                ". Supported formats are: ",
                SUPPORTED_FORMATS, collapse=", ")))
  }

  col_names <- PEAK_FILE_COLUMNS[[format_key]]
  peak_df <- read.table(
    file = bed_file_path,
    col.names = col_names,
    header = FALSE
  )

  stopifnot("peak_df is empty." = nrow(peak_df) > 0)

  message(sprintf(
    "Loaded %s peaks (cols: %s) from %s",
    nrow(peak_df),
    ncol(peak_df),
    basename(bed_file_path)
  ))
  message(sprintf("Column names (num: %s) from PEAK_FILE_COLUMNS object:\n%s", length(col_names), paste(col_names, collapse=", ")))
  message(sprintf("Peak dataframe details from file path: %s", bed_file_path))
  print(head(peak_df))

  # --- Bed File Analysis Basic Statistics ---

  # Create GRanges object with core coordinates
  gr <- GenomicRanges::GRanges(
    seqnames = peak_df$chromosome,
    ranges = IRanges::IRanges(
      # Convert from 0-based to 1-based
      start = peak_df$start + 1,
      end = peak_df$end
    ),
    strand = "*"
    #strand = if("strand" %in% names(peak_df)) peak_df$strand else "*"
  )

  # Add metadata columns (everything except chr, start, end)
  meta_cols <- setdiff(names(peak_df), c("chromosome", "start", "end", "strand"))
  if (length(meta_cols) > 0) {
    #message("Metadata columns:\n", paste(meta_cols, collapse=", "))
    GenomicRanges::mcols(gr) <- peak_df[, meta_cols, drop = FALSE]
  }

  # --- Bed File Analysis GenomicRanges ---
  # --- Store Results ---

  message("--------------------")
} # End of for loop
message("Processing finished.")
#    CURRENT_CONTROL_KEY <- control_joined_keys[CURRENT_KEY_IDX]
#
#    # [1] Metadata Subsetting
#    CURRENT_METADATA_SUBSET <- peak_metadata_df[METADATA_JOINED_KEYS %in% CURRENT_CONTROL_KEY, ]
#    message("Metadata subset complete...")
#    message("Subset content:")
#    print(head(CURRENT_METADATA_SUBSET))
#
#    # [2] Track Container Initialization
#    TRACK_CONTAINER <- vector("list", nrow(CURRENT_METADATA_SUBSET) + 1 + exists("GENOME_FEATURES"))
#    TRACK_CONTAINER[[1]] <- Gviz::GenomeAxisTrack(
#        name = sprintf("Chr %s Axis", CHROMOSOME_TO_PLOT),
#        fontcolor.title = "black",
#        cex.title = 0.7,
#        background.title = "white"
#    )
#
#    # Process the metadata subet ---------------------
#    # [3] Data Track Population
#    for (track_idx in seq_len(nrow(CURRENT_METADATA_SUBSET))) {
#        track_name <- do.call(paste, c(CURRENT_METADATA_SUBSET[track_idx, 1:3], sep = "_"))
#        current_row_filepath <- CURRENT_METADATA_SUBSET[track_idx, "file_paths"]
#
#        message(sprintf("Importing bigwig file: %s", current_row_filepath))
#        bigwig_data <- rtracklayer::import(
#            current_row_filepath,
#            format = "BigWig",
#            which = GENOME_RANGE_TO_LOAD
#        )
#
#        TRACK_CONTAINER[[track_idx + 1]] <- Gviz::DataTrack(
#            range = bigwig_data,
#            name = track_name,
#            # Apply styling
#            showAxis = TRUE,
#            showTitle = TRUE,
#            type = "h",
#            size = 1.2,
#            background.title = "white",
#            fontcolor.title = "black",
#            col.border.title = "#e0e0e0",
#            cex.title = 0.7,
#            fontface = 1,
#            title.width = 1.0,
#            col = "darkblue",
#            fill = "darkblue"
#        )
#        message(sprintf("Sample %s imported...", track_idx))
#    } # end for
#
#    message("All samples imported and added to TRACK_CONTAINER.")
#
#    # [4] Annotation Track (Conditional)
#    if (exists("GENOME_FEATURES")) {
#        TRACK_CONTAINER[[length(TRACK_CONTAINER)]] <- Gviz::AnnotationTrack(
#            GENOME_FEATURES,
#            name = "Features",
#            size = 0.5,
#            background.title = "lightgray",
#            fontcolor.title = "black",
#            showAxis = FALSE,
#            background.panel = "#f5f5f5",
#            cex.title = 0.6,
#            fill = "#8b4513",
#            col = "#8b4513"
#        )
#    }
#
#    # [5] Plot Generation & Export -----------------
#    PLOT_BASENAME <- paste(
#        "/bigwig_processing",
#        CHROMOSOME_ROMAN,
#        gsub(METADATA_COLUMN_SEPARATOR, "_", CURRENT_CONTROL_KEY, fixed = TRUE),
#        sep = "_"
#    )
#
#    OUTPUT_FILENAME <- paste0(PLOT_OUTPUT_DIR, PLOT_BASENAME, ".svg")
#    message(sprintf("Saving file: %s", OUTPUT_FILENAME))
#
#    svglite::svglite(
#        filename = OUTPUT_FILENAME,
#        width = 10,
#        height = 8,
#        bg = "white"
#    )
#
#    Gviz::plotTracks(
#        trackList = TRACK_CONTAINER,
#        chromosome = CHROMOSOME_ROMAN,
#        from = GENOME_RANGE_TO_LOAD@ranges@start,
#        to = GENOME_RANGE_TO_LOAD@ranges@width,
#        margin = 15,
#        innerMargin = 5,
#        spacing = 10,
#        col.axis = "black",
#        cex.axis = 0.8,
#        cex.main = 0.9,
#        fontface.main = 2,
#        background.panel = "transparent"
#    )
#    dev.off()
#    message(sprintf("Plot saved. Finished processing %d: %s", CURRENT_KEY_IDX, CURRENT_CONTROL_KEY))
#} # end for loop
#message("Finished bigwig processing for loop...")<|MERGE_RESOLUTION|>--- conflicted
+++ resolved
@@ -319,17 +319,13 @@
 
   file_ext <- tools::file_ext(bed_file_path)
   format_key <- toupper(file_ext)
-<<<<<<< HEAD
-  SUPPORTED_FORMATS <- paste(tolower(names(PEAK_FILE_COLUMNS))
-=======
   SUPPORTED_FORMATS <- paste(tolower(names(PEAK_FILE_COLUMNS)))
->>>>>>> a8b6d4c8
 
   # Check if we have a definition for this file type
   if (!format_key %in% names(PEAK_FILE_COLUMNS)) {
     stop(paste0("Unsupported file format: ", file_ext,
                 ". Supported formats are: ",
-                SUPPORTED_FORMATS, collapse=", ")))
+                SUPPORTED_FORMATS, collapse=", "))
   }
 
   col_names <- PEAK_FILE_COLUMNS[[format_key]]
