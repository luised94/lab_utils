###############################################################################
# Load and analyze peak files
################################################################################
# PURPOSE: Load and analyze peak files produced by pipeline test sequences
# Conclusion:
#   = {{fill}}
# USAGE: source("reference_code/pipeline_completion/analyze_peak_files.R")
# DEPENDENCIES: GenomicRanges, rtracklayer
# OUTPUT: {{fill}}
# AUTHOR: LEMR
# DATE: 2025-04-08
# DATE_V1_COMPLETE: {{fill}}
################################################################################
# Bootstrap phase
FUNCTION_FILENAMES <- c("logging", "script_control", "file_operations")
for (function_filename in FUNCTION_FILENAMES) {
    function_filepath <- sprintf("~/lab_utils/core_scripts/functions_for_%s.R", function_filename)
    normalized_path <- normalizePath(function_filepath)
    if (!file.exists(normalized_path)) {
        stop(sprintf("[FATAL] File with functions not found: %s", normalized_path))
    }
    source(normalized_path)
}

# Proceed if packages are installed. Can be disable.
REQUIRED_PACKAGES <- c("rtracklayer", "GenomicRanges", "Gviz")
check_required_packages(REQUIRED_PACKAGES, verbose = TRUE, skip_validation = FALSE)
################################################################################
# Setup genome and feature files
################################################################################
# Ensure supplementary files for plotting genome tracks are present
FILE_GENOME_DIRECTORY <- file.path(Sys.getenv("HOME"), "data", "REFGENS")
FILE_GENOME_PATTERN <- "S288C_refgenome.fna"
FILE_FEATURE_DIRECTORY <- file.path(Sys.getenv("HOME"), "data", "feature_files")
FILE_FEATURE_PATTERN <- "eaton_peaks"
#SGD_FILE_FEATURE_PATTERN <-
stopifnot(
    "Genome directory not found" = dir.exists(FILE_GENOME_DIRECTORY),
    "Feature directory not found" = dir.exists(FILE_FEATURE_DIRECTORY)
)

# Load reference genome
REF_GENOME_FILE <- list.files(
    path = FILE_GENOME_DIRECTORY,
    pattern = FILE_GENOME_PATTERN,
    full.names = TRUE,
    recursive = TRUE
)[1]

if (length(REF_GENOME_FILE) == 0) {
    stop(sprintf("No reference genome files found matching pattern '%s' in: %s",
                FILE_GENOME_DIRECTORY,
                FILE_FEATURE_DIRECTORY))
}

if (!file.exists(REF_GENOME_FILE)) {
    stop(sprintf("Reference genome file not accessible: %s", REF_GENOME_FILE[1]))
}

REFERENCE_GENOME_DSS <- Biostrings::readDNAStringSet(REF_GENOME_FILE)

# Create chromosome range
CHROMOSOME_TO_PLOT <- 10
CHROMOSOME_WIDTH <- REFERENCE_GENOME_DSS[CHROMOSOME_TO_PLOT]@ranges@width
CHROMOSOME_ROMAN <- paste0("chr", utils::as.roman(CHROMOSOME_TO_PLOT))

GENOME_RANGE_TO_LOAD <- GenomicRanges::GRanges(
    seqnames = CHROMOSOME_ROMAN,
    ranges = IRanges::IRanges(start = 1, end = CHROMOSOME_WIDTH),
    strand = "*"
)

# Load feature file (annotation)
FEATURE_FILE <- list.files(
    path = FILE_FEATURE_DIRECTORY,
    pattern = FILE_FEATURE_PATTERN,
    full.names = TRUE
)[1]

if (length(FEATURE_FILE) == 0)
{
    warning(sprintf("No feature files found matching pattern '%s' in: %s",
                   FILE_FEATURE_PATTERN,
                   FILE_FEATURE_DIRECTORY))
}

if (!is.null(FEATURE_FILE))
{
    GENOME_FEATURES <- rtracklayer::import(FEATURE_FILE)
    # Convert to chrRoman format
    GenomeInfoDb::seqlevels(GENOME_FEATURES) <- paste0(
        "chr",
        utils::as.roman(gsub("chr", "", GenomeInfoDb::seqlevels(GENOME_FEATURES)))
    )
    # Fitler out the rest of the chromosomes
    # GENOME_FEATURES <- GENOME_FEATURES[seqnames(GENOME_FEATURES) == CHROMOSOME_ROMAN]
    #GENOME_FEATURES <- GenomeInfoDb::keepSeqlevels(GENOME_FEATURES, CHROMOSOME_ROMAN, pruning.mode = "coarse")
}

################################################################################
# Setup directories and file paths
################################################################################
CONTROL_SAMPLES <- list(
    "test" = "$HOME/data/241010Bel/alignment/processed_245018_sequence_to_S288C_sorted.bam",
    "input" = "$HOME/data/241010Bel/alignment/processed_245003_sequence_to_S288C_sorted.bam",
    "reference" = "$HOME/data/100303Bel/alignment/processed_034475_sequence_to_S288C_sorted.bam"
)

DATA_DIRECTORY <- file.path(Sys.getenv("HOME"), "data", "preprocessing_test")
SUPPORTED_FILE_TYPES <- c(
  FASTQ = "fastq",
  BAM = "bam",
  BIGWIG = "bw",
  NARROW_PEAK = "narrowPeak",
  BED = "bed",
  XLS = "xls",
  GAPPED_PEAK = "gappedPeak",
  BROAD_PEAK = "broadPeak"
)

# Preallocate list with file paths
file_paths_by_type <- setNames(vector("list", length(SUPPORTED_FILE_TYPES)), names(SUPPORTED_FILE_TYPES))

for (file_type in names(SUPPORTED_FILE_TYPES)) {
    extension <- SUPPORTED_FILE_TYPES[[file_type]]
    file_pattern <- paste0(".", extension, "$")
    message(sprintf("Searching for '%s' files (pattern: %s)...", file_type, file_pattern))

    found_files <- list.files(
        path = DATA_DIRECTORY,
        pattern = file_pattern,
        recursive = TRUE,
        full.names = TRUE,
        include.dirs = FALSE
    )

    if (length(found_files) == 0) {
        warning(sprintf("No files found for type: %s", file_type))
        next
    }

    message(sprintf("Found %s files for '%s' files ...", length(found_files), file_type))
    file_paths_by_type[[file_type]] <- found_files
}

# Remove empty entries if warnings are acceptable
# If no files are found, next assertion will stop
file_paths_by_type <- Filter(length, file_paths_by_type)

if (length(file_paths_by_type) == 0) {
    stop("No valid files found in directory: ", DATA_DIRECTORY)
}

################################################################################
# Load and process peak files
################################################################################
# Setup
PEAK_EXTENSIONS <- c("NARROW_PEAK", "BED", "XLS", "GAPPED_PEAK", "BROAD_PEAK")
PEAK_FILES <- file_paths_by_type[PEAK_EXTENSIONS]

if (length(PEAK_FILES) == 0) {
    stop("No peak files found.")
}

PEAK_PARAMETER_TEST_COLUMNS <- c(
  "sample_type",      # input, reference, test
  "alignment_processing", # deduped, raw, shifted
  "peak_calling_mode",        # auto, narrow, broad
  "significance_metric",  # X4: "p" (p-value), "q" (q-value)
  "input_control_type",  # X5: "noInput", "withInput"
  "output_category",    # X6: "peaks" (constant)
  "peak_detail_level",   # V7: "peaks", "summits"
  "file_paths"
)

EXPECTED_NUM_UNDERSCORES <- 6
NUMBER_OF_FILES <- length(unlist(PEAK_FILES))
# Load PEAK_FILE_COLUMNS variable
source(normalizePath("~/lab_utils/core_scripts/peak_file_columns_by_type.R"))
stopifnot("Problem loading PEAK_FILE_COLUMNS variable from R file." = exists("PEAK_FILE_COLUMNS"))
EXTENSIONS_TO_REMOVE <- paste0(".", SUPPORTED_FILE_TYPES)
filenames <- basename(unlist(PEAK_FILES))

# Process the file path names to extract metadata
# Prepare regex pattern
escaped_extensions <- gsub(".", "\\.", EXTENSIONS_TO_REMOVE, fixed = TRUE)
sorted_extensions <- escaped_extensions[order(nchar(escaped_extensions), decreasing = TRUE)]
extension_pattern <- paste0("(", paste(sorted_extensions, collapse = "|"), ")$")
# Single vectorized operation to remove extensions
filenames_without_extension <- sub(extension_pattern, "", filenames)
split_metadata <- strsplit(filenames_without_extension, split = "_")

underscore_counts <- lengths(gregexpr("_", filenames_without_extension))
NUMBER_OF_COLUMNS <- length(PEAK_PARAMETER_TEST_COLUMNS)
if (length(unique(underscore_counts)) != 1 || unique(underscore_counts) != EXPECTED_NUM_UNDERSCORES) {
  stop("Filenames must contain exactly ", EXPECTED_NUM_UNDERSCORES, " underscores.")
}

# Preallocation
# Dataframe construction using extracted metadata
peak_metadata_df <- data.frame(
  matrix(NA, nrow = NUMBER_OF_FILES, ncol = NUMBER_OF_COLUMNS )
)

for (row_index in seq_len(nrow(peak_metadata_df))) {
    peak_metadata_df[row_index, 1:length(split_metadata[[row_index]])] <- split_metadata[[row_index]]
}

colnames(peak_metadata_df) <- PEAK_PARAMETER_TEST_COLUMNS
peak_metadata_df$file_paths <- unlist(PEAK_FILES)

# Assertions
stopifnot(
    "No samples are NA." = !any(is.na(peak_metadata_df$sample)),
    "Metadata has expected dimensions." =
        nrow(peak_metadata_df) == NUMBER_OF_FILES &&
        ncol(peak_metadata_df) == NUMBER_OF_COLUMNS,
    "No duplicate samples." = !any(duplicated(peak_metadata_df))
)

# Add factor levels to metadata frame and define unique categories
# Convert all columns to factors
peak_metadata_df[] <- lapply(peak_metadata_df, as.factor)

# Define factor levels for each column (customize as needed)
COLUMN_LEVELS <- list(
  sample_group = c("input", "reference", "test"),
  alignment_processing = c("raw", "deduped", "shifted"),
  peak_calling_mode = c("narrow", "broad", "auto"),
  significance_metric = c("p", "q"),
  input_control_type = c("noInput", "withInput"),
  output_category = "peaks",  # Single level since constant
  peak_detail_level = c("peaks", "summits")
)

##################################################################################
# MAIN
##################################################################################
# Create list of unique categories automatically
UNIQUE_METADATA_CATEGORIES <- lapply(colnames(peak_metadata_df), function(col_name) {
  unique(peak_metadata_df[[col_name]])
})

# Name the list elements using the column names
names(UNIQUE_METADATA_CATEGORIES) <- colnames(peak_metadata_df)

#---------------------------------------------
# Verify the unique categories
#---------------------------------------------
# Handle the sample and bam_processing combinations
# Non-printing character to avoid collision
METADATA_COLUMN_SEPARATOR <-  "\x01"
#
## Create the keys to perform subsetting
is_not_file_path_column <- !grepl(pattern = "file_paths", x = names(peak_metadata_df))
METADATA_CHARACTER_VECTORS <- lapply(peak_metadata_df[, is_not_file_path_column], as.character)
METADATA_JOINED_KEYS <- do.call(paste, c(METADATA_CHARACTER_VECTORS, sep = METADATA_COLUMN_SEPARATOR))
peak_metadata_df$sample_id <- METADATA_JOINED_KEYS
message(sprintf("Number of unique metadata keys: %s", length(unique(METADATA_JOINED_KEYS))))

is_not_xls_file <- !grepl(pattern = "\\.xls$", x = peak_metadata_df$file_paths)
message(sprintf("Number of files after filtering out xls files: %s", nrow(peak_metadata_df[is_not_xls_file, ])))

# Filter out xls data for now
peak_metadata_df <- peak_metadata_df[is_not_xls_file, ]

# Create output directory if it doesn't exist
PLOT_OUTPUT_DIR <- file.path(Sys.getenv("HOME"), "data", "preprocessing_test", "plots")
dir.create(PLOT_OUTPUT_DIR, showWarnings = FALSE, recursive = TRUE)

# --- Configuration ---
MIN_ROW_COUNT <- 1
MAX_ROW_COUNT <- nrow(peak_metadata_df)
ANALYSIS_COLUMNS <- c("number_of_peaks", "peak_width_distribution", "overlap_with_eaton")

DEBUG_MODE <- TRUE
summary_statistics_df <- data.frame(
  sample_id = character(MAX_ROW_COUNT),
  num_peaks = integer(MAX_ROW_COUNT),
  overlap_pct = numeric(MAX_ROW_COUNT),
  width_mean = numeric(MAX_ROW_COUNT),
  width_median = numeric(MAX_ROW_COUNT),
  stringsAsFactors = FALSE
)

ESTIMATED_CHROMOSOMES_PER_SAMPLE <- length(names(REFERENCE_GENOME_DSS))
chromosome_distribution_list <- vector("list", MAX_ROW_COUNT)
peak_width_list <- vector("list", MAX_ROW_COUNT)

message(sprintf("Starting processing for %d records...", MAX_ROW_COUNT))
for (row_index in seq_len(MAX_ROW_COUNT)) {
  # Pre-loop validation
  stopifnot(
    row_index >= MIN_ROW_COUNT,
    row_index <= MAX_ROW_COUNT
  )
  # Add a small separator for clarity in logs
  message("--------------------")
  message(sprintf("Processing row %d/%d", row_index, MAX_ROW_COUNT))

  # Extract the current row's data
  current_metadata <- peak_metadata_df[row_index, ]
  if (DEBUG_MODE) {
    message("Row Details:")
    invisible(lapply(names(current_metadata), function(column_name) {
        column_data <- current_metadata[[column_name]]
       message(sprintf("| %s: %s - %s", column_name, column_data, typeof(column_data)))
    }))
  }

  bed_file_path <- as.character(current_metadata$file_paths)
  current_sample_id <- as.character(current_metadata$sample_id)

  # --- Load bed file data ---
  stopifnot(
    "Expect only one file path in bed_file_path every iteration." = length(bed_file_path) == 1,
    "bed_file_path variable is empty." = nzchar(bed_file_path),
    "bed_file_path variable for current metadata does not exist." = file.exists(bed_file_path)
  )

  file_ext <- tools::file_ext(bed_file_path)
  format_key <- toupper(file_ext)
  SUPPORTED_FORMATS <- paste(tolower(names(PEAK_FILE_COLUMNS)), collapse=", ")

  # Check if we have a definition for this file type
  if (!format_key %in% names(PEAK_FILE_COLUMNS)) {
    stop(paste0("Unsupported file format: ", file_ext,
                ". Supported formats are: ",
                SUPPORTED_FORMATS))
  }

  col_names <- PEAK_FILE_COLUMNS[[format_key]]
  peak_df <- read.table(
    file = bed_file_path,
    col.names = col_names,
    header = FALSE
  )

  stopifnot("peak_df is empty." = nrow(peak_df) > 0)

  message(sprintf(
    "Loaded %s peaks (cols: %s) from %s",
    nrow(peak_df),
    ncol(peak_df),
    basename(bed_file_path)
  ))
  message(sprintf("Column names (num: %s) from PEAK_FILE_COLUMNS object:\n%s", length(col_names), paste(col_names, collapse=", ")))
  message(sprintf("Peak dataframe details from file path: %s", bed_file_path))
  print(head(peak_df))

  # Validate critical columns exist
  stopifnot(
    "Missing chromosome column in peak_df." = "chromosome" %in% names(peak_df),
    "Missing start position column in peak_df." = "start" %in% names(peak_df),
    "Missing end position column in peak_df." = "end" %in% names(peak_df)
  )

  lapply(names(peak_df), function(column_name){
    if (any(is.na(peak_df[[column_name]]))){
      warning(sprintf("Some missing values in %s column.", column_name))
    }
  })

  has_chr_prefix <- grepl("^chr", peak_df$chromosome)
  if (any(!has_chr_prefix)) {
    stop("Some chromosome values in peak_df do not follow chr<roman_num> format.")
  }

  # Verify position values are valid
  stopifnot(
    "peak_df has negative start positions" = all(peak_df$start >= 0),
    "peak_df has rows where end < start" = all(peak_df$end > peak_df$start)
  )

  # --- Create GenomicRanges ---
  # Create GRanges object with core coordinates
  gr <- GenomicRanges::GRanges(
    seqnames = peak_df$chromosome,
    ranges = IRanges::IRanges(
      # Convert from 0-based to 1-based
      start = peak_df$start + 1L,
      end = peak_df$end
    ),
    strand = "*"
    #strand = if("strand" %in% names(peak_df)) peak_df$strand else "*"
  )

  # Add metadata columns (everything except chr, start, end)
  meta_cols <- setdiff(names(peak_df), c("chromosome", "start", "end", "strand"))
  if (length(meta_cols) > 0) {
    #message("Metadata columns:\n", paste(meta_cols, collapse=", "))
    GenomicRanges::mcols(gr) <- peak_df[, meta_cols, drop = FALSE]
  }

  # --- Bed File Analysis Basic Statistics ---
  peak_widths <- peak_df$end - peak_df$start
  stopifnot(all(peak_widths > 0))

  #chrom_counts <- as.data.frame(table(peak_df$chromosome))
  chrom_counts <- as.data.frame(table(
      factor(peak_df$chromosome, levels=names(REFERENCE_GENOME_DSS))
  ))
  # Calculate overlaps (logical vector: TRUE = overlap exists)
  overlaps_logical <- IRanges::overlapsAny(gr, GENOME_FEATURES)
  # Percent of gr1 ranges overlapping gr2
  percent_shared <- ( sum(overlaps_logical) / length(gr) ) * 100

  # --- Store Results ---
  summary_statistics_df$sample_id[row_index] <- current_sample_id
  summary_statistics_df$num_peaks[row_index] <- nrow(peak_df)
  summary_statistics_df$width_mean[row_index] <- mean(peak_widths)
  summary_statistics_df$width_median[row_index] <- median(peak_widths)
  summary_statistics_df$overlap_pct[row_index] <- percent_shared

  chromosome_distribution_list[[row_index]] <- data.frame(
      sample_id = current_sample_id,
      chromosome = chrom_counts$Var1,
      count = chrom_counts$Freq,
      stringsAsFactors = FALSE
    )

  # Width DF (store in list first)
  peak_width_list[[row_index]] <- data.frame(
    sample_id = current_sample_id,
    peak_id = seq_len(length(peak_widths)),
<<<<<<< HEAD
    width = peak_widths,
=======
    width = peak_widths
>>>>>>> 9d31e002
  )

  message("--------------------")
} # End of for loop
message("Processing finished.")
# Convert lists to DF
peak_width_distribution_df <- do.call(rbind, peak_width_list)
chromosome_distribution_df <- do.call(rbind, chromosome_distribution_list)

# Optional: Trim unused preallocated rows
chromosome_distribution_df <- chromosome_distribution_df[!is.na(chromosome_distribution_df$sample_id), ]
peak_width_distribution_df <- peak_width_distribution_df[!is.na(peak_width_distribution_df$sample_id), ]
summary_statistics_df <- summary_statistics_df[!is.na(summary_statistics_df$sample_id), ]

# Add metadata to distribution DFs for easier plotting
METADATA_COLS_TO_KEEP <- setdiff(names(peak_metadata_df), "file_paths")

# Explicit merges
chromosome_distribution_df <- merge(
  chromosome_distribution_df, 
  peak_metadata_df[, METADATA_COLS_TO_KEEP],
  by = "sample_id"
)
peak_width_distribution_df <- merge(
  peak_width_distribution_df,
  peak_metadata_df[, METADATA_COLS_TO_KEEP],
  by = "sample_id"
)
summary_statistics_df <- merge(
  summary_statistics_df,
  peak_metadata_df[, METADATA_COLS_TO_KEEP],
  by = "sample_id"
)

# --- Plot results ---<|MERGE_RESOLUTION|>--- conflicted
+++ resolved
@@ -423,11 +423,7 @@
   peak_width_list[[row_index]] <- data.frame(
     sample_id = current_sample_id,
     peak_id = seq_len(length(peak_widths)),
-<<<<<<< HEAD
-    width = peak_widths,
-=======
     width = peak_widths
->>>>>>> 9d31e002
   )
 
   message("--------------------")
@@ -447,7 +443,7 @@
 
 # Explicit merges
 chromosome_distribution_df <- merge(
-  chromosome_distribution_df, 
+  chromosome_distribution_df,
   peak_metadata_df[, METADATA_COLS_TO_KEEP],
   by = "sample_id"
 )
