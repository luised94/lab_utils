###############################################################################
# Load and analyze peak files
################################################################################
# PURPOSE: Load and analyze peak files produced by pipeline test sequences
# Conclusion:
#   = {{fill}}
# USAGE: source("reference_code/pipeline_completion/analyze_peak_files.R")
# DEPENDENCIES: GenomicRanges, rtracklayer
# OUTPUT: {{fill}}
# AUTHOR: LEMR
# DATE: 2025-04-08
# DATE_V1_COMPLETE: {{fill}}
################################################################################
# Bootstrap phase
FUNCTION_FILENAMES <- c("logging", "script_control", "file_operations")
for (function_filename in FUNCTION_FILENAMES) {
    function_filepath <- sprintf("~/lab_utils/core_scripts/functions_for_%s.R", function_filename)
    normalized_path <- normalizePath(function_filepath)
    if (!file.exists(normalized_path)) {
        stop(sprintf("[FATAL] File with functions not found: %s", normalized_path))
    }
    source(normalized_path)
}

# Proceed if packages are installed. Can be disable.
REQUIRED_PACKAGES <- c("rtracklayer", "GenomicRanges", "Gviz")
check_required_packages(REQUIRED_PACKAGES, verbose = TRUE, skip_validation = FALSE)
################################################################################
# Setup genome and feature files
################################################################################
# Ensure supplementary files for plotting genome tracks are present
FILE_GENOME_DIRECTORY <- file.path(Sys.getenv("HOME"), "data", "REFGENS")
FILE_GENOME_PATTERN <- "S288C_refgenome.fna"
FILE_FEATURE_DIRECTORY <- file.path(Sys.getenv("HOME"), "data", "feature_files")
FILE_FEATURE_PATTERN <- "eaton_peaks"
stopifnot(
    "Genome directory not found" = dir.exists(FILE_GENOME_DIRECTORY),
    "Feature directory not found" = dir.exists(FILE_FEATURE_DIRECTORY)
)

# Load reference genome
REF_GENOME_FILE <- list.files(
    path = FILE_GENOME_DIRECTORY,
    pattern = FILE_GENOME_PATTERN,
    full.names = TRUE,
    recursive = TRUE
)[1]

if (length(REF_GENOME_FILE) == 0) {
    stop(sprintf("No reference genome files found matching pattern '%s' in: %s",
                FILE_GENOME_DIRECTORY,
                FILE_FEATURE_DIRECTORY))
}

if (!file.exists(REF_GENOME_FILE)) {
    stop(sprintf("Reference genome file not accessible: %s", REF_GENOME_FILE[1]))
}

REFERENCE_GENOME_DSS <- Biostrings::readDNAStringSet(REF_GENOME_FILE)

# Create chromosome range
CHROMOSOME_TO_PLOT <- 10
CHROMOSOME_WIDTH <- REFERENCE_GENOME_DSS[CHROMOSOME_TO_PLOT]@ranges@width
CHROMOSOME_ROMAN <- paste0("chr", utils::as.roman(CHROMOSOME_TO_PLOT))

GENOME_RANGE_TO_LOAD <- GenomicRanges::GRanges(
    seqnames = CHROMOSOME_ROMAN,
    ranges = IRanges::IRanges(start = 1, end = CHROMOSOME_WIDTH),
    strand = "*"
)

# Load feature file (annotation)
FEATURE_FILE <- list.files(
    path = FILE_FEATURE_DIRECTORY,
    pattern = FILE_FEATURE_PATTERN,
    full.names = TRUE
)[1]

if (length(FEATURE_FILE) == 0)
{
    warning(sprintf("No feature files found matching pattern '%s' in: %s",
                   FILE_FEATURE_PATTERN,
                   FILE_FEATURE_DIRECTORY))
}

if (!is.null(FEATURE_FILE))
{
    GENOME_FEATURES <- rtracklayer::import(FEATURE_FILE)
    # Convert to chrRoman format
    GenomeInfoDb::seqlevels(GENOME_FEATURES) <- paste0(
        "chr",
        utils::as.roman(gsub("chr", "", GenomeInfoDb::seqlevels(GENOME_FEATURES)))
    )
    # Fitler out the rest of the chromosomes
    # GENOME_FEATURES <- GENOME_FEATURES[seqnames(GENOME_FEATURES) == CHROMOSOME_ROMAN]
    #GENOME_FEATURES <- GenomeInfoDb::keepSeqlevels(GENOME_FEATURES, CHROMOSOME_ROMAN, pruning.mode = "coarse")
}

################################################################################
# Setup directories and file paths
################################################################################
CONTROL_SAMPLES <- list(
    "test" = "$HOME/data/241010Bel/alignment/processed_245018_sequence_to_S288C_sorted.bam",
    "input" = "$HOME/data/241010Bel/alignment/processed_245003_sequence_to_S288C_sorted.bam",
    "reference" = "$HOME/data/100303Bel/alignment/processed_034475_sequence_to_S288C_sorted.bam"
)

DATA_DIRECTORY <- file.path(Sys.getenv("HOME"), "data", "preprocessing_test")
SUPPORTED_FILE_TYPES <- c(
  FASTQ = "fastq",
  BAM = "bam",
  BIGWIG = "bw",
  NARROW_PEAK = "narrowPeak",
  BED = "bed",
  XLS = "xls",
  GAPPED_PEAK = "gappedPeak",
  BROAD_PEAK = "broadPeak"
)

# Preallocate list with file paths
file_paths_by_type <- setNames(vector("list", length(SUPPORTED_FILE_TYPES)), names(SUPPORTED_FILE_TYPES))

for (file_type in names(SUPPORTED_FILE_TYPES)) {
    extension <- SUPPORTED_FILE_TYPES[[file_type]]
    file_pattern <- paste0(".", extension, "$")
    message(sprintf("Searching for '%s' files (pattern: %s)...", file_type, file_pattern))

    found_files <- list.files(
        path = DATA_DIRECTORY,
        pattern = file_pattern,
        recursive = TRUE,
        full.names = TRUE,
        include.dirs = FALSE
    )

    if (length(found_files) == 0) {
        warning(sprintf("No files found for type: %s", file_type))
        next
    }

    message(sprintf("Found %s files for '%s' files ...", length(found_files), file_type))
    file_paths_by_type[[file_type]] <- found_files
}

# Remove empty entries if warnings are acceptable
# If no files are found, next assertion will stop
file_paths_by_type <- Filter(length, file_paths_by_type)

if (length(file_paths_by_type) == 0) {
    stop("No valid files found in directory: ", DATA_DIRECTORY)
}

################################################################################
# Load and process peak files
################################################################################
# Setup
PEAK_EXTENSIONS <- c("NARROW_PEAK", "BED", "XLS", "GAPPED_PEAK", "BROAD_PEAK")
PEAK_FILES <- file_paths_by_type[PEAK_EXTENSIONS]

if (length(PEAK_FILES) == 0) {
    stop("No peak files found.")
}

PEAK_PARAMETER_TEST_COLUMNS <- c(
  "sample_type",      # input, reference, test
  "alignment_processing", # deduped, raw, shifted
  "peak_calling_mode",        # auto, narrow, broad
  "significance_metric",  # X4: "p" (p-value), "q" (q-value)
  "input_control_type",  # X5: "noInput", "withInput"
  "output_category",    # X6: "peaks" (constant)
  "peak_detail_level",   # V7: "peaks", "summits"
  "file_paths"
)

EXPECTED_NUM_UNDERSCORES <- 6
NUMBER_OF_FILES <- length(unlist(PEAK_FILES))
# Load PEAK_FILE_COLUMNS variable
source(normalizePath("~/lab_utils/core_scripts/peak_file_columns_by_type.R"))
stopifnot("Problem loading PEAK_FILE_COLUMNS variable from R file." = exists("PEAK_FILE_COLUMNS"))
EXTENSIONS_TO_REMOVE <- paste0(".", SUPPORTED_FILE_TYPES)
filenames <- basename(unlist(PEAK_FILES))

# Process the file path names to extract metadata
# Prepare regex pattern
escaped_extensions <- gsub(".", "\\.", EXTENSIONS_TO_REMOVE, fixed = TRUE)
sorted_extensions <- escaped_extensions[order(nchar(escaped_extensions), decreasing = TRUE)]
extension_pattern <- paste0("(", paste(sorted_extensions, collapse = "|"), ")$")
# Single vectorized operation to remove extensions
filenames_without_extension <- sub(extension_pattern, "", filenames)
split_metadata <- strsplit(filenames_without_extension, split = "_")

underscore_counts <- lengths(gregexpr("_", filenames_without_extension))
NUMBER_OF_COLUMNS <- length(PEAK_PARAMETER_TEST_COLUMNS)
if (length(unique(underscore_counts)) != 1 || unique(underscore_counts) != EXPECTED_NUM_UNDERSCORES) {
  stop("Filenames must contain exactly ", EXPECTED_NUM_UNDERSCORES, " underscores.")
}

# Preallocation
# Dataframe construction using extracted metadata
peak_metadata_df <- data.frame(
  matrix(NA, nrow = NUMBER_OF_FILES, ncol = NUMBER_OF_COLUMNS )
)

for (row_index in seq_len(nrow(peak_metadata_df))) {
    peak_metadata_df[row_index, 1:length(split_metadata[[row_index]])] <- split_metadata[[row_index]]
}

colnames(peak_metadata_df) <- PEAK_PARAMETER_TEST_COLUMNS
peak_metadata_df$file_paths <- unlist(PEAK_FILES)

# Assertions
stopifnot(
    "No samples are NA." = !any(is.na(peak_metadata_df$sample)),
    "Metadata has expected dimensions." =
        nrow(peak_metadata_df) == NUMBER_OF_FILES &&
        ncol(peak_metadata_df) == NUMBER_OF_COLUMNS,
    "No duplicate samples." = !any(duplicated(peak_metadata_df))
)

# Add factor levels to metadata frame and define unique categories
# Convert all columns to factors
peak_metadata_df[] <- lapply(peak_metadata_df, as.factor)

# Define factor levels for each column (customize as needed)
COLUMN_LEVELS <- list(
  sample_group = c("input", "reference", "test"),
  alignment_processing = c("raw", "deduped", "shifted"),
  peak_calling_mode = c("narrow", "broad", "auto"),
  significance_metric = c("p", "q"),
  input_control_type = c("noInput", "withInput"),
  output_category = "peaks",  # Single level since constant
  peak_detail_level = c("peaks", "summits")
)
# Bed format extra columns
extraCols_narrowPeak <- c(signalValue = "numeric", pValue = "numeric",
                          qValue = "numeric", peak = "integer")

##################################################################################
# MAIN
##################################################################################
# Create list of unique categories automatically
UNIQUE_METADATA_CATEGORIES <- lapply(colnames(peak_metadata_df), function(col_name) {
  unique(peak_metadata_df[[col_name]])
})

# Name the list elements using the column names
names(UNIQUE_METADATA_CATEGORIES) <- colnames(peak_metadata_df)

#---------------------------------------------
# Verify the unique categories
#---------------------------------------------
# Handle the sample and bam_processing combinations
# Non-printing character to avoid collision
METADATA_COLUMN_SEPARATOR <-  "\x01"
#
## Create the keys to perform subsetting
is_not_file_path_column <- !grepl(pattern = "file_paths", x = names(peak_metadata_df))
METADATA_CHARACTER_VECTORS <- lapply(peak_metadata_df[, is_not_file_path_column], as.character)
METADATA_JOINED_KEYS <- do.call(paste, c(METADATA_CHARACTER_VECTORS, sep = METADATA_COLUMN_SEPARATOR))
message(sprintf("Number of unique metadata keys: %s", length(unique(METADATA_JOINED_KEYS))))

is_not_xls_file <- !grepl(pattern = "\\.xls$", x = peak_metadata_df$file_paths)
message(sprintf("Number of files after filtering out xls files: %s", nrow(peak_metadata_df[is_not_xls_file, ])))

# Filter out xls data for now
peak_metadata_df <- peak_metadata_df[is_not_xls_file, ]

# Create output directory if it doesn't exist
PLOT_OUTPUT_DIR <- file.path(Sys.getenv("HOME"), "data", "preprocessing_test", "plots")
dir.create(PLOT_OUTPUT_DIR, showWarnings = FALSE, recursive = TRUE)

# --- Configuration ---
MIN_ROW_COUNT <- 1
MAX_ROW_COUNT <- nrow(peak_metadata_df)
ANALYSIS_COLUMNS <- c("number_of_peaks", "peak_width_distribution", "overlap_with_eaton")

DEBUG_MODE <- TRUE
RESULTS <- data.frame(
  matrix(NA, nrow = MAX_ROW_COUNT, ncol = length(ANALYSIS_COLUMNS) )
)

message(sprintf("Starting processing for %d records...", MAX_ROW_COUNT))
for (row_index in seq_len(MAX_ROW_COUNT)) {
  # Pre-loop validation
  stopifnot(
    row_index >= MIN_ROW_COUNT,
    row_index <= MAX_ROW_COUNT
  )
  # Add a small separator for clarity in logs
  message("--------------------")
  message(sprintf("Processing row %d/%d", row_index, MAX_ROW_COUNT))

  # 1. Extract the current row's data
  current_metadata <- peak_metadata_df[row_index, ]
  if (DEBUG_MODE) {
    message("Row Details:")
    invisible(lapply(names(current_metadata), function(column_name) {
        column_data <- current_metadata[[column_name]]
       message(sprintf("| %s: %s - %s", column_name, column_data, typeof(column_data)))
    }))
  }

  # Extract only needed columns
  #"sample_type",      # input, reference, test
  #"alignment_processing", # deduped, raw, shifted
  #"peak_calling_mode",        # auto, narrow, broad
  #"significance_metric",  # X4: "p" (p-value), "q" (q-value)
  #"input_control_type",  # X5: "noInput", "withInput"
  #"output_category",    # X6: "peaks" (constant)
  #"peak_detail_level",   # V7: "peaks", "summits"
  #"file_paths"
  # --- Load bed file data ---
  bed_file_path <- as.character(current_metadata$file_paths)
  stopifnot(
    "Expect only one file path in bed_file_path every iteration." = length(bed_file_path) == 1,
    "bed_file_path variable is empty." = nzchar(bed_file_path),
    "bed_file_path variable for current metadata does not exist." = file.exists(bed_file_path)
  )

  file_ext <- tools::file_ext(bed_file_path)
  format_key <- toupper(file_ext)
  SUPPORTED_FORMATS <- paste(tolower(names(PEAK_FILE_COLUMNS)), collapse=", ")

  # Check if we have a definition for this file type
  if (!format_key %in% names(PEAK_FILE_COLUMNS)) {
    stop(paste0("Unsupported file format: ", file_ext,
                ". Supported formats are: ",
<<<<<<< HEAD
                SUPPORTED_FORMATS, collapse=", "))
=======
                SUPPORTED_FORMATS))
>>>>>>> d41e4074
  }

  col_names <- PEAK_FILE_COLUMNS[[format_key]]
  peak_df <- read.table(
    file = bed_file_path,
    col.names = col_names,
    header = FALSE
  )

  stopifnot("peak_df is empty." = nrow(peak_df) > 0)

  message(sprintf(
    "Loaded %s peaks (cols: %s) from %s",
    nrow(peak_df),
    ncol(peak_df),
    basename(bed_file_path)
  ))
  message(sprintf("Column names (num: %s) from PEAK_FILE_COLUMNS object:\n%s", length(col_names), paste(col_names, collapse=", ")))
  message(sprintf("Peak dataframe details from file path: %s", bed_file_path))
  print(head(peak_df))

  # --- Bed File Analysis Basic Statistics ---

  # Create GRanges object with core coordinates
  gr <- GenomicRanges::GRanges(
    seqnames = peak_df$chromosome,
    ranges = IRanges::IRanges(
      # Convert from 0-based to 1-based
      start = peak_df$start + 1,
      end = peak_df$end
    ),
    strand = "*"
    #strand = if("strand" %in% names(peak_df)) peak_df$strand else "*"
  )

  # Add metadata columns (everything except chr, start, end)
  meta_cols <- setdiff(names(peak_df), c("chromosome", "start", "end", "strand"))
  if (length(meta_cols) > 0) {
    #message("Metadata columns:\n", paste(meta_cols, collapse=", "))
    GenomicRanges::mcols(gr) <- peak_df[, meta_cols, drop = FALSE]
  }

  # --- Bed File Analysis GenomicRanges ---
  # --- Store Results ---

  message("--------------------")
} # End of for loop
message("Processing finished.")
#    CURRENT_CONTROL_KEY <- control_joined_keys[CURRENT_KEY_IDX]
#
#    # [1] Metadata Subsetting
#    CURRENT_METADATA_SUBSET <- peak_metadata_df[METADATA_JOINED_KEYS %in% CURRENT_CONTROL_KEY, ]
#    message("Metadata subset complete...")
#    message("Subset content:")
#    print(head(CURRENT_METADATA_SUBSET))
#
#    # [2] Track Container Initialization
#    TRACK_CONTAINER <- vector("list", nrow(CURRENT_METADATA_SUBSET) + 1 + exists("GENOME_FEATURES"))
#    TRACK_CONTAINER[[1]] <- Gviz::GenomeAxisTrack(
#        name = sprintf("Chr %s Axis", CHROMOSOME_TO_PLOT),
#        fontcolor.title = "black",
#        cex.title = 0.7,
#        background.title = "white"
#    )
#
#    # Process the metadata subet ---------------------
#    # [3] Data Track Population
#    for (track_idx in seq_len(nrow(CURRENT_METADATA_SUBSET))) {
#        track_name <- do.call(paste, c(CURRENT_METADATA_SUBSET[track_idx, 1:3], sep = "_"))
#        current_row_filepath <- CURRENT_METADATA_SUBSET[track_idx, "file_paths"]
#
#        message(sprintf("Importing bigwig file: %s", current_row_filepath))
#        bigwig_data <- rtracklayer::import(
#            current_row_filepath,
#            format = "BigWig",
#            which = GENOME_RANGE_TO_LOAD
#        )
#
#        TRACK_CONTAINER[[track_idx + 1]] <- Gviz::DataTrack(
#            range = bigwig_data,
#            name = track_name,
#            # Apply styling
#            showAxis = TRUE,
#            showTitle = TRUE,
#            type = "h",
#            size = 1.2,
#            background.title = "white",
#            fontcolor.title = "black",
#            col.border.title = "#e0e0e0",
#            cex.title = 0.7,
#            fontface = 1,
#            title.width = 1.0,
#            col = "darkblue",
#            fill = "darkblue"
#        )
#        message(sprintf("Sample %s imported...", track_idx))
#    } # end for
#
#    message("All samples imported and added to TRACK_CONTAINER.")
#
#    # [4] Annotation Track (Conditional)
#    if (exists("GENOME_FEATURES")) {
#        TRACK_CONTAINER[[length(TRACK_CONTAINER)]] <- Gviz::AnnotationTrack(
#            GENOME_FEATURES,
#            name = "Features",
#            size = 0.5,
#            background.title = "lightgray",
#            fontcolor.title = "black",
#            showAxis = FALSE,
#            background.panel = "#f5f5f5",
#            cex.title = 0.6,
#            fill = "#8b4513",
#            col = "#8b4513"
#        )
#    }
#
#    # [5] Plot Generation & Export -----------------
#    PLOT_BASENAME <- paste(
#        "/bigwig_processing",
#        CHROMOSOME_ROMAN,
#        gsub(METADATA_COLUMN_SEPARATOR, "_", CURRENT_CONTROL_KEY, fixed = TRUE),
#        sep = "_"
#    )
#
#    OUTPUT_FILENAME <- paste0(PLOT_OUTPUT_DIR, PLOT_BASENAME, ".svg")
#    message(sprintf("Saving file: %s", OUTPUT_FILENAME))
#
#    svglite::svglite(
#        filename = OUTPUT_FILENAME,
#        width = 10,
#        height = 8,
#        bg = "white"
#    )
#
#    Gviz::plotTracks(
#        trackList = TRACK_CONTAINER,
#        chromosome = CHROMOSOME_ROMAN,
#        from = GENOME_RANGE_TO_LOAD@ranges@start,
#        to = GENOME_RANGE_TO_LOAD@ranges@width,
#        margin = 15,
#        innerMargin = 5,
#        spacing = 10,
#        col.axis = "black",
#        cex.axis = 0.8,
#        cex.main = 0.9,
#        fontface.main = 2,
#        background.panel = "transparent"
#    )
#    dev.off()
#    message(sprintf("Plot saved. Finished processing %d: %s", CURRENT_KEY_IDX, CURRENT_CONTROL_KEY))
#} # end for loop
#message("Finished bigwig processing for loop...")<|MERGE_RESOLUTION|>--- conflicted
+++ resolved
@@ -325,11 +325,7 @@
   if (!format_key %in% names(PEAK_FILE_COLUMNS)) {
     stop(paste0("Unsupported file format: ", file_ext,
                 ". Supported formats are: ",
-<<<<<<< HEAD
-                SUPPORTED_FORMATS, collapse=", "))
-=======
                 SUPPORTED_FORMATS))
->>>>>>> d41e4074
   }
 
   col_names <- PEAK_FILE_COLUMNS[[format_key]]
