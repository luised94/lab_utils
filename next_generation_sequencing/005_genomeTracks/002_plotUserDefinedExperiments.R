#DESCRIPTION: 
#USAGE:
#TODO: Need some way to aggregate the column names I use from the sampleConfig.R files to keep track of variables I use to keep consistent experiment to experiment.
##TODO: Find the best way to have the same levels and factors when I read in the sampleGridConfig.R file. This is defined by the categories list variable. Can grab that during 002_loadSampleGrid and use it to equalize. 
#Load packages using through a list of strings and suppress the messages, return a TRUE if loading was succesful
##TODO: Need to ensure that the names I use in the columns are compatible with my short name convention for subsetting df

rm(list = ls())
main <- function() {
    #Load packages
    suppressPackageStartupMessages({
        library(QuasR)
        library(GenomicAlignments)
        library(Gviz)
        library(rtracklayer)
        library(ShortRead)
        library(tidyverse)
    })
    args <- commandArgs(trailingOnly = TRUE)
    directory_path <- validate_input(args)
    sample_table <- load_sample_table(directory_path)
    chromosome_to_plot = 10
    options(ucscChromosomeNames=FALSE)
    refGenome <- load_reference_genome(genome_dir = "REFGENS", genome_pattern = "S288C_refgenome.fna")

    genomeRange_to_get <- create_chromosome_GRange(refGenome = refGenome)

    #feature_file_pattern = "eaton_peaks"
    #feature_grange <- load_feature_file_GRange(chromosome_to_plot = chromosome_to_plot, feature_file_pattern = feature_file_pattern,
    #                                         genomeRange_to_get = genomeRange_to_get)



    #plot_all_sample_tracks(sample_table = sample_table,
    #                       directory_name = directory_path,
    #                       chromosome_to_plot = chromosome_to_plot, 
    #                       genomeRange_to_get = genomeRange_to_get, 
    #                       control_track = control_track, 
    #                       annotation_track = origin_track)

}

validate_input <- function(args) {
    if (length(args) != 1) {
        cat("Error: Invalid number of arguments.\n")
        cat("Usage: Rscript 001_plotAllSampleTracks.R <directory_path>\n")
        cat("Example: Rscript 001_plotAllSampleTracks.R 240819Bel\n")
        stop()
    }
    directory_path <- file.path(Sys.getenv("HOME"), "data", args[1])
    if(!dir.exists(directory_path)) {
        cat(sprintf("Error: Directory %s does not exist.\n", directory_path))
        stop()
    }
    return(directory_path)
}

process_control_factors <- function(sample_table) {
    cat("Process control factors from __cf_ columns\n")
    df <- sample_table
    cf_cols <- grep("X__cf_", names(df), value = TRUE)
    if(length(cf_cols) == 0) {
        cat("No columns containing __cf_ tag found in sample table")
        stop("Verify sample table was produced with updated sampleGridConfig.")
    }
    control_factors <- lapply(df[cf_cols], function(x) strsplit(x[1], ",")[[1]])
    names(control_factors) <- sub("X__cf_", "", cf_cols)
    df[cf_cols] <- NULL
    attr(df, "control_factors") <- control_factors
    return(df)
}

get_factors_to_match <- function(sample_table, attribute_to_get = "control_factors") {
    cat("Grabbing attributes from sample table\n")
    df <- sample_table
    control_factors <- attr(df, attribute_to_get)
    if (is.null(control_factors)) {
        stop("No control factors defined in sample data.\nVerify 003_updateSampleGrid.R")
    }
    all_factors <- unlist(control_factors)
    return(intersect(all_factors, colnames(df)))
}

determine_matching_control <- function(sample_row, sample_table, factors_to_match) {
    cat("Determining control row for sample row.\n")
    df <- sample_table
    comparison_row <- sample_row[factors_to_match]
    rows_with_same_factors <- apply(df[, factors_to_match], 1, function(row) {
        all(row == comparison_row)
    })
    is_input <- df$antibody == "Input"
    index <- as.numeric(unname(which(is_input & rows_with_same_factors)))
    return(index)
}

select_control_index <- function(control_indices, max_controls = 1) {
    cat("Processing control index to ensure one is used.\n")
    if (length(control_indices) == 0) {
        warning("No matching control found")
        cat("Setting control_index to 1\n")
        control_indices <- 1
    }
    if (length(control_indices) > max_controls) {
    warning(paste("Multiple matching controls found, using first", max_controls))
    control_indices[1:max_controls]
    } else if (length(control_indices) == 1){
        return(control_indices)
    }
}

load_sample_table <- function(directory_name) {
    cat("Loading sample_table from", directory_name, "\n")
    documentation_dir_path <- file.path(directory_name, "documentation")
    sample_table_path <- list.files(documentation_dir_path, pattern = "sample_table", full.names = TRUE)
    if(length(sample_table_path) == 0){
        cat(sprintf("No files with pattern sample_table found in %s\n", documentation_dir_path))
        cat("Consult 000_setupExperimentDir to create sample_table.tsv for the project\n")
        stop()
    } else if(length(sample_table_path) > 1){
        cat(sprintf("Multiple files with pattern sample_table found in %s\n", documentation_dir_path))
        cat(sprintf("Files found in %s\n", documentation_dir_path))
        print(sample_table_path)
        cat("Consult 000_setupExperimentDir and ensure no duplicates are present for the project\n")
        stop()
    }
    cat(sprintf("Reading %s\n", sample_table_path))
    sample_table <- read.delim(sample_table_path, header = TRUE, sep ="\t")
    if (!("sample_ID" %in% colnames(sample_table))) {
           cat("Sample table does not contain the sample_ID column.\n")
           cat("sample_ID column is required for analysis.\n")
           cat("See 000_setupExperimentDir.R and 003_updateSampleGrid.R.\n")
           stop()
    }
    sample_table <- process_control_factors(sample_table)
    cat("Head of sample_table\n")
    print(head(sample_table))
    return(sample_table)
}

load_reference_genome <- function(genome_dir = "REFGENS", genome_pattern = "S288C_refgenome.fna") {
    cat("Loading reference genome\n")
    directory_of_refgenomes <- file.path(Sys.getenv("HOME"), "data", genome_dir)
    if(!dir.exists(directory_of_refgenomes)) {
        stop("Directory with reference genomes doesnt exist.\n")
    }
    genome_file_path <- list.files(directory_of_refgenomes, pattern = genome_pattern, full.names = TRUE, recursive = TRUE)
    if (length(genome_file_path) > 1) {
        cat(sprintf("More than one file matched genome pattern %s", genome_pattern))
        print(genome_file_path)
        stop()
    }
    if(!file.exists(genome_file_path)) {
        stop("Reference genome doesnt exist.\n")
    }
    refGenome <- readFasta(genome_file_path)
    refGenome <- data.frame(chrom = names(as(refGenome, "DNAStringSet")), 
                    basePairSize = width(refGenome)) %>% filter(chrom != "chrM")
    cat("Head of refGenome.\n")
    print(head(refGenome))
    return(refGenome)
}

#Create GRanges object to read in a particular chromosome
create_chromosome_GRange <- function(refGenome) {
    cat("Creating chromosome GRange for loading feature, samples, etc\n")
    genomeRange_to_get <- GRanges(seqnames = refGenome$chrom,
                                  ranges = IRanges(start = 1, 
                                                   end = refGenome$basePairSize),
                                  strand = "*")
    cat("Head of Genome Range for loading other files.\n")
    print(head(genomeRange_to_get))
    return(genomeRange_to_get)
}
# Chromosome mapping functions
chr_to_roman <- c(
  "1" = "I", "2" = "II", "3" = "III", "4" = "IV", "5" = "V", "6" = "VI", "7" = "VII", "8" = "VIII",
  "9" = "IX", "10" = "X", "11" = "XI", "12" = "XII", "13" = "XIII", "14" = "XIV", "15" = "XV", "16" = "XVI"
)

roman_to_chr <- setNames(names(chr_to_roman), chr_to_roman)

normalize_chr_names <- function(chr_names, target_style) {
  chr_names <- gsub("^chr", "", chr_names)
  normalized_chr_name <- switch(target_style,
    "UCSC" = paste0("chr", chr_names),
    "Roman" = sapply(chr_names, function(x) paste0("chr", ifelse(x %in% names(chr_to_roman), chr_to_roman[x], x))),
    "Numeric" = sapply(chr_names, function(x) ifelse(x %in% chr_to_roman, roman_to_chr[x], x)),
    stop("Unknown target style")
    )
    cat("Structure of normalized_chr_name\n")
    print(str(normalized_chr_name))
    return(unname(normalized_chr_name)) 
}

determine_chr_style <- function(chr_names) {
  if (all(grepl("^chr[0-9]+$", chr_names))) return("UCSC")
  if (all(grepl("^chr[IVX]+$", chr_names))) return("Roman")
  if (all(grepl("^[0-9]+$", chr_names))) return("Numeric")
  return("Unknown")
}

load_feature_file_GRange <- function(chromosome_to_plot = 10, feature_file_pattern = "eaton_peaks", genomeRange_to_get) {
  cat(sprintf("Loading %s feature file.\n", feature_file_pattern))
  # Input validation
  feature_file_dir <- file.path(Sys.getenv("HOME"), "data", "feature_files")
  if(!dir.exists(feature_file_dir)) {
    stop(sprintf("Directory %s does not exist.", feature_file_dir))
  }
  feature_file_path <- list.files(feature_file_dir, pattern = feature_file_pattern, full.names = TRUE, recursive = TRUE)
  if(length(feature_file_path) != 1) {
    stop(sprintf("Error finding feature file. Found %d files: %s", length(feature_file_path), paste(feature_file_path, collapse = ", ")))
  }
  # Load feature file and determine its style
  feature_grange <- import.bed(feature_file_path)
  feature_style <- determine_chr_style(seqlevels(feature_grange))
  cat("Feature file chromosome style:", feature_style, "\n")
  # Determine genomeRange style
  genome_style <- determine_chr_style(seqlevels(genomeRange_to_get))
  cat("Genome range chromosome style:", genome_style, "\n")

  if (feature_style == genome_style) {
    # Styles match, use genomeRange_to_get as is
    cat("Styles match. Using provided genome range.\n")
    feature_grange_subset <- subsetByOverlaps(feature_grange, genomeRange_to_get)
  } else {
    # Styles don't match, adjust genomeRange_to_get
    cat("Styles don't match. Adjusting genome range to match feature file.\n")
    adjusted_genomeRange <- genomeRange_to_get
    new_seqlevels <- normalize_chr_names(seqlevels(genomeRange_to_get), feature_style)
    seqlevels(adjusted_genomeRange) <- new_seqlevels

    feature_grange_subset <- subsetByOverlaps(feature_grange, adjusted_genomeRange)

    new_seqlevels <- normalize_chr_names(seqlevels(feature_grange_subset), genome_style)
    seqlevels(feature_grange_subset) <- new_seqlevels
    cat(sprintf("Confirming Feature GRange file style: %s\n", determine_chr_style(seqlevels(feature_grange_subset))))

  }
  return(feature_grange_subset)
}


unique_labeling <- function(table, categories_for_label) {
    # Input validation
    if (!is.data.frame(table)) {
        stop("Input 'table' must be a data frame")
    }
    if (!is.character(categories_for_label) || length(categories_for_label) == 0) {
        stop("Input 'categories_for_label' must be a non-empty character vector")
    }
    
    # Ensure antibody category is always included
    if (!"antibody" %in% categories_for_label) {
    categories_for_label <- c("antibody", categories_for_label)
    }
    
    print(paste("Categories for label:", paste(categories_for_label, collapse = ", ")))
    
    # Check if all categories exist in the table
    missing_categories <- setdiff(categories_for_label, colnames(table))
    if (length(missing_categories) > 0) {
        stop(paste("The following categories are missing from the table:", 
        paste(missing_categories, collapse = ", ")))
    }
    
    # Identify unique values for each category
    unique_values <- lapply(table[categories_for_label], unique)
    print("Unique values for each category:")
    print(unique_values)
    
    # Function to construct label for a single sample
    construct_label <- function(sample) {
    differing_categories <- sapply(categories_for_label, function(cat) {
        if (length(unique_values[[cat]]) > 1 || cat == "antibody") {
            return(sample[cat])
            #return(paste(cat, sample[cat], sep = ": "))
        } else {
            return(NULL)
        }
    })
        differing_categories <- differing_categories[!sapply(differing_categories, is.null)]
        return(paste(differing_categories, collapse = "_"))
    }
    
    # Apply the construct_label function to each sample (row)
    labels <- apply(table, 1, construct_label)
    
    print("Constructed labels:")
    print(labels)
    
    return(unlist(labels))
}
plot_all_sample_tracks <- function(sample_table, directory_path, chromosome_to_plot = 10, genomeRange_to_get, annotation_track, highlight_gr, pattern_for_bigwig = "S288C_log2ratio") {
    main_title_of_plot <- paste("Complete View of Chrom", as.character(chromosome_to_plot), sep = "")
    categories_for_label <- c("strain_source", "rescue_allele", "mcm_tag", "antibody", "timepoint_after_release")
    date_plot_created <- stringr::str_replace_all(Sys.time(), pattern = ":| |-", replacement="")  
    factors_to_match <- get_factors_to_match(sample_table)
    cat("Factors in attributes of sample_table\n")
    print(factors_to_match)
    plot_output_dir <- file.path(directory_path, "plots")
    bigwig_dir <- file.path(directory_path, "bigwig")
    cat("Plotting all sample tracks.\n")
    gtrack <- GenomeAxisTrack(name = paste("Chr ", chromosome_to_plot, " Axis", sep = ""))
    cat("===============\n")
    column_names <- colnames(sample_table)
    is_comparison_column <- grepl("^comp_", colnames(sample_table))
    comparison_columns <- column_names[is_comparison_column]
    chromosome_as_chr_roman <- paste("chr", as.roman(chromosome_to_plot), sep = "")
    subset_gr <- genomeRange_to_get[seqnames(genomeRange_to_get) == chromosome_as_chr_roman]
    for (col in comparison_columns) {
        if (col == "comp_timecourse1108") {
        comparison_title <- sub("comp_", "", col)
        comp_title <- paste(main_title_of_plot, "\n", comparison_title, sep = "")
        cat(sprintf("Column to plot: %s\n", col))
        cat("===============\n")
        comparison_samples <- sample_table[sample_table[[col]],]
        labels <- unique_labeling(comparison_samples, categories_for_label)
        print(labels)
        all_tracks <- list()
        all_tracks <- append(all_tracks, gtrack)
        for (sample_index in 1:nrow(comparison_samples)) {
            sample_ID_pattern <- comparison_samples$sample_ID[sample_index]
            initial_matches <- list.files(bigwig_dir, pattern = as.character(sample_ID_pattern), full.names = TRUE, recursive = TRUE)
            path_to_bigwig <- initial_matches[grepl(pattern_for_bigwig, initial_matches)]
            print(path_to_bigwig)
            if (length(path_to_bigwig) == 0){
                cat(sprintf("No bigwig found for sample_ID: %s\n", sample_ID_pattern))
                cat("Results of initial matches\n")
                print(initial_matches)
            } else if (length(path_to_bigwig) == 1){
                if (sample_index == 1) {
                    cat("===============\n")
                    cat("First sample being processed. Setting the control sample based on it.\n")
                    control_index <- determine_matching_control(sample_row = comparison_samples[sample_index, ], sample_table, factors_to_match = factors_to_match)
                    if(length(control_index) == 0) {
                        cat("No control index found\n")
                        cat(sprintf("Sample row: %s\n", comparison_samples[sample_index, ]))
                        control_ID_pattern <- sample_table$sample_ID[1]
                        control_sample_name <-sample_table$short_name[1] 
                        control_initial_matches <- list.files(bigwig_dir, pattern = as.character(control_ID_pattern), full.names = TRUE, recursive = TRUE)
<<<<<<< HEAD
                        if (pattern_for_bigwig == "_bamcomp.bw"){
                            is_input_path <- lapply(strsplit(pattern_subset_bigwig_paths, "_"), function(x) length(grep(as.character(control_ID_pattern), x))) > 1
                            control_path_to_bigwig <- pattern_subset_bigwig_paths[is_input_path]
                        } else {
                            control_path_to_bigwig <- pattern_subset_bigwig_paths
                        }
=======
                        log2ratio_paths <- control_initial_matches[grepl(pattern_for_bigwig, control_initial_matches)]
                        is_input_path <- lapply(strsplit(log2ratio_paths, "_"), function(x) length(grep(as.character(control_ID_pattern), x))) > 1
                        control_path_to_bigwig <- log2ratio_paths[is_input_path]
>>>>>>> 322812c4
                    } else {
                       #control_index <- select_control_index(control_indices = control_index, max_controls = 1)
                        control_ID_pattern <- sample_table$sample_ID[control_index]
                        control_sample_name <-sample_table$short_name[control_index] 
                        control_initial_matches <- list.files(bigwig_dir, pattern = as.character(control_ID_pattern), full.names = TRUE, recursive = TRUE)
<<<<<<< HEAD
                        pattern_subset_bigwig_paths <- control_initial_matches[grepl(pattern_for_bigwig, control_initial_matches)]
                        if (pattern_for_bigwig == "_bamcomp.bw"){
                            is_input_path <- lapply(strsplit(pattern_subset_bigwig_paths, "_"), function(x) length(grep(as.character(control_ID_pattern), x))) > 1
                            control_path_to_bigwig <- pattern_subset_bigwig_paths[is_input_path]
                        } else {
                            control_path_to_bigwig <- pattern_subset_bigwig_paths
                        }
=======
                        log2ratio_paths <- control_initial_matches[grepl(pattern_for_bigwig, control_initial_matches)]
                        is_input_path <- lapply(strsplit(log2ratio_paths, "_"), function(x) length(grep(as.character(control_ID_pattern), x))) > 1
                        control_path_to_bigwig <- log2ratio_paths[is_input_path]
>>>>>>> 322812c4
                    }
                    if(length(control_path_to_bigwig) == 0){
                        cat("Appropriate control bigwig and index one failed. Setting to second sample.\n")
                        control_ID_pattern <- sample_table$sample_ID[2]
                        control_sample_name <-sample_table$short_name[2] 
                        control_initial_matches <- list.files(bigwig_dir, pattern = as.character(control_ID_pattern), full.names = TRUE, recursive = TRUE)
<<<<<<< HEAD
                        pattern_subset_bigwig_paths <- control_initial_matches[grepl(pattern_for_bigwig, control_initial_matches)]
                        if (pattern_for_bigwig == "_bamcomp.bw"){
                            is_input_path <- lapply(strsplit(pattern_subset_bigwig_paths, "_"), function(x) length(grep(as.character(control_ID_pattern), x))) > 1
                            control_path_to_bigwig <- pattern_subset_bigwig_paths[is_input_path]
                        } else {
                            control_path_to_bigwig <- pattern_subset_bigwig_paths
                        }
=======
                        log2ratio_paths <- control_initial_matches[grepl(pattern_for_bigwig, control_initial_matches)]
                        is_input_path <- lapply(strsplit(log2ratio_paths, "_"), function(x) length(grep(as.character(control_ID_pattern), x))) > 1
                        control_path_to_bigwig <- log2ratio_paths[is_input_path]
>>>>>>> 322812c4
                    }
                    print("Name of the control bigwig path")
                    print(control_path_to_bigwig)
                    control_bigwig_to_plot <- import(con = control_path_to_bigwig, which = subset_gr)
                    control_track_to_plot <- DataTrack(control_bigwig_to_plot, type = "l", name = "Input", col = "#fd0036", chromosome = chromosome_as_chr_roman)
                    sample_short_name <- comparison_samples$short_name[sample_index]
                    bigwig_to_plot <- import(con = path_to_bigwig, which = subset_gr)
                    track_to_plot <- DataTrack(bigwig_to_plot, type = "l", name = labels[sample_index], col = "#fd0036", chromosome = chromosome_as_chr_roman)
                    print(track_to_plot)
                    all_tracks <- append(all_tracks, control_track_to_plot)
                    all_tracks <- append(all_tracks, track_to_plot)
                } else {
                    sample_short_name <- comparison_samples$short_name[sample_index]
                    bigwig_to_plot <- import(con = path_to_bigwig, which = subset_gr)
                    track_to_plot <- DataTrack(bigwig_to_plot, type = "l", name = labels[sample_index], col = "#fd0036", chromosome = chromosome_as_chr_roman)
                    all_tracks <- append(all_tracks, track_to_plot)
                }
            }
            # Add attempt to further subset using timeid if there are more than one match.

<<<<<<< HEAD
    }
    pattern_for_bigwig_name_sans_underscore <- gsub("_|\\.bw", "", pattern_for_bigwig)
    comparison_name_sans_underscore <- gsub("_", "", col)
    sample_timeid <- basename(strsplit(path_to_bigwig, "_")[[1]])[1]
    all_tracks <- append(all_tracks, annotation_track)
    output_plot_name <- paste(plot_output_dir, "/", date_plot_created, "_", sample_timeid, "_", chromosome_as_chr_roman, "_", pattern_for_bigwig_name_sans_underscore,"_", comparison_name_sans_underscore, "_", ".svg", sep = "")
=======
        } 
    sample_timeid <- basename(strsplit(path_to_bigwig, "_")[[1]])[1]
    all_tracks <- append(all_tracks, annotation_track)
    output_plot_name <- paste(plot_output_dir, "/", date_plot_created, "_", sample_timeid, "_", chromosome_as_chr_roman, "_", gsub("_", "", pattern_for_bigwig),"_", gsub("_", "", col), ".svg", sep = "")
>>>>>>> 322812c4
    print("Name of the plot to be generated")
    print(output_plot_name)
    cat(sprintf("End of for loop for %s ====\n", col))
    #svg(output_plot_name)
    plotTracks(all_tracks, 
                main = comp_title,
                chromosome = chromosome_as_chr_roman)
                #ylim = c(0, 100000))
    #dev.off()
    
    } else {
        cat(sprintf("Testing. Only plotting %s\n", col))
    }
    cat("All comparisons plotted ===============\n")
}
}

if(!interactive()){
    main()
    cat("rsync -nav username@domain:~/data/<dir>/plots/* /local/dir/<dir>/plots/\n")
} else {
    suppressPackageStartupMessages({
        library(QuasR)
        library(GenomicAlignments)
        library(Gviz)
        library(rtracklayer)
        library(ShortRead)
        library(tidyverse)
        library(gtools)
    })
    #@update
    directory_path <- "240819Bel"
    #cat("Logic of main function\n")
    #main_function_logic <- main
    list_of_functions_and_variables <- ls()
    #cat("Main function: Validating directory\n")
    directory_path <- validate_input(directory_path)
    chromosome_to_plot = 10
    #chromosome_to_plot = c(10, paste0("chr", as.roman(10)))
    cat("Main function: loading sample table\n")
    sample_table <- load_sample_table(directory_path)
    #cat("Main function: loading reference genome\n")
    refGenome <- load_reference_genome(genome_dir = "REFGENS", genome_pattern = "S288C_refgenome.fna")
    #cat("Main function: Creating genomeRange_to_get\n")
    genomeRange_to_get <- create_chromosome_GRange(refGenome = refGenome)
    ## Load peaks feature file for highlight track and annotation. 
    feature_file_pattern = "eaton_peaks"
    #cat("Main function: load feature grange\n")
    feature_grange <- load_feature_file_GRange(chromosome_to_plot = chromosome_to_plot, feature_file_pattern = feature_file_pattern,genomeRange_to_get = genomeRange_to_get)
    feature_track <- AnnotationTrack(feature_grange, name = paste("Origin Peaks","Eaton 2010", sep = ""))
    ## Plot samples, determine the input control for each sample. No need to modify the files provided then. Just the logic.
<<<<<<< HEAD
    #pattern_for_bigwig <- "_indivNorm.bw"
    pattern_for_bigwig <- "_bamcomp.bw"
    plot_all_sample_tracks(sample_table = sample_table,directory_path = directory_path,chromosome_to_plot = chromosome_to_plot,genomeRange_to_get = genomeRange_to_get, annotation_track = feature_track, highlight_gr = feature_grange, pattern_for_bigwig = pattern_for_bigwig)
=======
    plot_all_sample_tracks(sample_table = sample_table,directory_path = directory_path,chromosome_to_plot = chromosome_to_plot,genomeRange_to_get = genomeRange_to_get, annotation_track = feature_track, highlight_gr = feature_grange, pattern_for_bigwig = "S288C_log2ratio")
>>>>>>> 322812c4
    #cat("Script end=====\n")
    #cat("rsync -nav username@domain:~/data/<dir>/plots/* /local/dir/<dir>/plots/\n")
}<|MERGE_RESOLUTION|>--- conflicted
+++ resolved
@@ -308,6 +308,7 @@
     chromosome_as_chr_roman <- paste("chr", as.roman(chromosome_to_plot), sep = "")
     subset_gr <- genomeRange_to_get[seqnames(genomeRange_to_get) == chromosome_as_chr_roman]
     for (col in comparison_columns) {
+        #Need to modify this since it depends on the names I assign to the comparisons
         if (col == "comp_timecourse1108") {
         comparison_title <- sub("comp_", "", col)
         comp_title <- paste(main_title_of_plot, "\n", comparison_title, sep = "")
@@ -338,24 +339,20 @@
                         control_ID_pattern <- sample_table$sample_ID[1]
                         control_sample_name <-sample_table$short_name[1] 
                         control_initial_matches <- list.files(bigwig_dir, pattern = as.character(control_ID_pattern), full.names = TRUE, recursive = TRUE)
-<<<<<<< HEAD
                         if (pattern_for_bigwig == "_bamcomp.bw"){
                             is_input_path <- lapply(strsplit(pattern_subset_bigwig_paths, "_"), function(x) length(grep(as.character(control_ID_pattern), x))) > 1
                             control_path_to_bigwig <- pattern_subset_bigwig_paths[is_input_path]
                         } else {
                             control_path_to_bigwig <- pattern_subset_bigwig_paths
                         }
-=======
                         log2ratio_paths <- control_initial_matches[grepl(pattern_for_bigwig, control_initial_matches)]
                         is_input_path <- lapply(strsplit(log2ratio_paths, "_"), function(x) length(grep(as.character(control_ID_pattern), x))) > 1
                         control_path_to_bigwig <- log2ratio_paths[is_input_path]
->>>>>>> 322812c4
                     } else {
                        #control_index <- select_control_index(control_indices = control_index, max_controls = 1)
                         control_ID_pattern <- sample_table$sample_ID[control_index]
                         control_sample_name <-sample_table$short_name[control_index] 
                         control_initial_matches <- list.files(bigwig_dir, pattern = as.character(control_ID_pattern), full.names = TRUE, recursive = TRUE)
-<<<<<<< HEAD
                         pattern_subset_bigwig_paths <- control_initial_matches[grepl(pattern_for_bigwig, control_initial_matches)]
                         if (pattern_for_bigwig == "_bamcomp.bw"){
                             is_input_path <- lapply(strsplit(pattern_subset_bigwig_paths, "_"), function(x) length(grep(as.character(control_ID_pattern), x))) > 1
@@ -363,18 +360,15 @@
                         } else {
                             control_path_to_bigwig <- pattern_subset_bigwig_paths
                         }
-=======
                         log2ratio_paths <- control_initial_matches[grepl(pattern_for_bigwig, control_initial_matches)]
                         is_input_path <- lapply(strsplit(log2ratio_paths, "_"), function(x) length(grep(as.character(control_ID_pattern), x))) > 1
                         control_path_to_bigwig <- log2ratio_paths[is_input_path]
->>>>>>> 322812c4
                     }
                     if(length(control_path_to_bigwig) == 0){
                         cat("Appropriate control bigwig and index one failed. Setting to second sample.\n")
                         control_ID_pattern <- sample_table$sample_ID[2]
                         control_sample_name <-sample_table$short_name[2] 
                         control_initial_matches <- list.files(bigwig_dir, pattern = as.character(control_ID_pattern), full.names = TRUE, recursive = TRUE)
-<<<<<<< HEAD
                         pattern_subset_bigwig_paths <- control_initial_matches[grepl(pattern_for_bigwig, control_initial_matches)]
                         if (pattern_for_bigwig == "_bamcomp.bw"){
                             is_input_path <- lapply(strsplit(pattern_subset_bigwig_paths, "_"), function(x) length(grep(as.character(control_ID_pattern), x))) > 1
@@ -382,11 +376,9 @@
                         } else {
                             control_path_to_bigwig <- pattern_subset_bigwig_paths
                         }
-=======
                         log2ratio_paths <- control_initial_matches[grepl(pattern_for_bigwig, control_initial_matches)]
                         is_input_path <- lapply(strsplit(log2ratio_paths, "_"), function(x) length(grep(as.character(control_ID_pattern), x))) > 1
                         control_path_to_bigwig <- log2ratio_paths[is_input_path]
->>>>>>> 322812c4
                     }
                     print("Name of the control bigwig path")
                     print(control_path_to_bigwig)
@@ -407,19 +399,11 @@
             }
             # Add attempt to further subset using timeid if there are more than one match.
 
-<<<<<<< HEAD
-    }
     pattern_for_bigwig_name_sans_underscore <- gsub("_|\\.bw", "", pattern_for_bigwig)
     comparison_name_sans_underscore <- gsub("_", "", col)
     sample_timeid <- basename(strsplit(path_to_bigwig, "_")[[1]])[1]
     all_tracks <- append(all_tracks, annotation_track)
     output_plot_name <- paste(plot_output_dir, "/", date_plot_created, "_", sample_timeid, "_", chromosome_as_chr_roman, "_", pattern_for_bigwig_name_sans_underscore,"_", comparison_name_sans_underscore, "_", ".svg", sep = "")
-=======
-        } 
-    sample_timeid <- basename(strsplit(path_to_bigwig, "_")[[1]])[1]
-    all_tracks <- append(all_tracks, annotation_track)
-    output_plot_name <- paste(plot_output_dir, "/", date_plot_created, "_", sample_timeid, "_", chromosome_as_chr_roman, "_", gsub("_", "", pattern_for_bigwig),"_", gsub("_", "", col), ".svg", sep = "")
->>>>>>> 322812c4
     print("Name of the plot to be generated")
     print(output_plot_name)
     cat(sprintf("End of for loop for %s ====\n", col))
@@ -430,6 +414,7 @@
                 #ylim = c(0, 100000))
     #dev.off()
     
+}
     } else {
         cat(sprintf("Testing. Only plotting %s\n", col))
     }
@@ -471,13 +456,9 @@
     feature_grange <- load_feature_file_GRange(chromosome_to_plot = chromosome_to_plot, feature_file_pattern = feature_file_pattern,genomeRange_to_get = genomeRange_to_get)
     feature_track <- AnnotationTrack(feature_grange, name = paste("Origin Peaks","Eaton 2010", sep = ""))
     ## Plot samples, determine the input control for each sample. No need to modify the files provided then. Just the logic.
-<<<<<<< HEAD
     #pattern_for_bigwig <- "_indivNorm.bw"
     pattern_for_bigwig <- "_bamcomp.bw"
     plot_all_sample_tracks(sample_table = sample_table,directory_path = directory_path,chromosome_to_plot = chromosome_to_plot,genomeRange_to_get = genomeRange_to_get, annotation_track = feature_track, highlight_gr = feature_grange, pattern_for_bigwig = pattern_for_bigwig)
-=======
-    plot_all_sample_tracks(sample_table = sample_table,directory_path = directory_path,chromosome_to_plot = chromosome_to_plot,genomeRange_to_get = genomeRange_to_get, annotation_track = feature_track, highlight_gr = feature_grange, pattern_for_bigwig = "S288C_log2ratio")
->>>>>>> 322812c4
     #cat("Script end=====\n")
     #cat("rsync -nav username@domain:~/data/<dir>/plots/* /local/dir/<dir>/plots/\n")
 }