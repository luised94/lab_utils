--- conflicted
+++ resolved
@@ -36,11 +36,7 @@
 echo "View standard error using vim ${DIRECTORY_TO_PROCESS}/logs/*_${JOB_ID}.err."
 echo "To find log files created on the same day: use find ${DIRECTORY_TO_PROCESS}/logs -type f -daystart -ctime 0 -name "*.out" -exec vim {} +"
 echo "To find log files created by timeid: use find ${DIRECTORY_TO_PROCESS}/logs -type f -name "${timeid}*.out" -exec vim {} +"
-<<<<<<< HEAD
 echo "To see size of files by timeid: use find ${DIRECTORY_TO_PROCESS}/ -type f -name "${timeid}*" -exec ls lh {} +. Ensure you add proper extension to name argument."
-=======
->>>>>>> 322812c4
-
 
 #EXTRACT_TO_SCRIPT: cleanupscript
 #sbatch --dependency=afterany:$SLURM_JOB_ID cleanup_script.sh
