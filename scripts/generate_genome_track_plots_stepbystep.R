--- conflicted
+++ resolved
@@ -8,10 +8,7 @@
 }
 
 # 2. Set up initial variables and paths
-<<<<<<< HEAD
-=======
 #experiment_id <- "241007Bel"
->>>>>>> e124dc8f
 experiment_id <- "241010Bel"
 base_dir <- file.path(Sys.getenv("HOME"), "data", experiment_id)
 message("Working directory: ", base_dir)
@@ -223,19 +220,15 @@
             )
         }
     }
-<<<<<<< HEAD
-
-=======
     label_categories <- EXPERIMENT_CONFIG$COLUMN_ORDER  # Using the ordered columns from config
-    
+
     # Generate labels for all samples in comparison
     comparison_labels <- sample_generate_labels(
-        comp_samples, 
+        comp_samples,
         label_categories,
         verbose = TRUE  # Set to FALSE in production
     )
-    
->>>>>>> e124dc8f
+
     # Process each sample
     for (i in seq_len(nrow(comp_samples))) {
         bigwig_file <- list.files(
